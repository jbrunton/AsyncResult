package com.jbrunton.async

import kotlin.reflect.KClass

/**
 * A discriminated union representing possible states in an asynchronous environment.
 *
 * Possible values are [AsyncResult.Success], [AsyncResult.Loading] and [AsyncResult.Failure].
 */
sealed class AsyncResult<out T> {
    /**
     * Represents a successful [AsyncResult] with a value of [value].
     *
     * @param T the type of the value of the result.
     * @property value the successful result value.
     * @constructor Creates a successful [AsyncResult].
     */
    data class Success<T>(val value: T): AsyncResult<T>()

    /**
     * Represents a loading [AsyncResult] state with an optional cached value of [cachedValue].
     *
     * @param T the type of the optional cached value.
     * @property cachedValue the optional cached value.
     * @constructor Creates a loading [AsyncResult].
     */
    data class Loading<T>(val cachedValue: T? = null): AsyncResult<T>()

    /**
     * Represents an [AsyncResult] failure state.
     *
     * @param T the type of the optional cached value.
     * @property error details of the error.
     * @property cachedValue the optional cached value.
     * @constructor Creates a failure [AsyncResult].
     */
    data class Failure<T>(val error: Throwable, val cachedValue: T? = null): AsyncResult<T>()

    companion object {
        fun <T> success(value: T) = AsyncResult.Success(value)
        fun <T> loading(cachedValue: T?) = AsyncResult.Loading(cachedValue)
        fun <T> failure(error: Throwable, cachedValue: T? = null) = AsyncResult.Failure(error, cachedValue)
    }
}


/**
 * Returns the value of the result.
 *
 * * For [AsyncResult.Success] this will be [value][AsyncResult.Success.value].
 * * For [AsyncResult.Loading] this will be [cachedValue][AsyncResult.Loading.cachedValue] if it is not null. Otherwise
 * a NullPointerException will be thrown.
 * * For [AsyncResult.Failure] this will be [cachedValue][AsyncResult.Failure.cachedValue] if it is not null. Otherwise
 * the [error][AsyncResult.Failure.error] will be thrown.
 */
fun <T> AsyncResult<T>.get(): T {
    return when (this) {
        is AsyncResult.Success -> this.value
        is AsyncResult.Loading -> this.cachedValue ?: throw NullPointerException()
        is AsyncResult.Failure -> this.cachedValue ?: throw this.error
    }
}

/**
 * Returns the value of the result if it has one and the given [defaultValue] otherwise.
 *
 * * For [AsyncResult.Success] this will be [value][AsyncResult.Success.value].
 * * For [AsyncResult.Loading] this will be [cachedValue][AsyncResult.Loading.cachedValue] if it exists and
 * [defaultValue] otherwise.
 * * For [AsyncResult.Failure] this will be [cachedValue][AsyncResult.Failure.cachedValue] if it exists and
 * [defaultValue] otherwise.
 */
fun <T> AsyncResult<T>.getOr(defaultValue: T): T {
    return when (this) {
        is AsyncResult.Success -> this.value
        is AsyncResult.Loading -> this.cachedValue ?: defaultValue
        is AsyncResult.Failure -> this.cachedValue ?: defaultValue
    }
}

/**
 * Returns the value of the result if it exists and null otherwise.
 *
 * * For [AsyncResult.Success] this will be [value][AsyncResult.Success.value].
 * * For [AsyncResult.Loading] this will be [cachedValue][AsyncResult.Loading.cachedValue] if it exists and
 * null otherwise.
 * * For [AsyncResult.Failure] this will be [cachedValue][AsyncResult.Failure.cachedValue] if it exists and
 * null otherwise.
 */
fun <T> AsyncResult<T>.getOrNull(): T? {
    return getOr(null)
}

/**
 * Returns [AsyncResult.Success] for any result which has a value (whether cached or not). Returns `this` otherwise.
 */
fun <T> AsyncResult<T>.useCachedValue(): AsyncResult<T> {
    val cachedValue = getOrNull()
    if (cachedValue == null) {
        return this
    } else {
        return AsyncResult.success(cachedValue)
    }
}

/**
 * Returns `this` if the result is [AsyncResult.Success]. Returns `other` otherwise.
 */
fun <T> AsyncResult<T>.or(other: AsyncResult<T>): AsyncResult<T> {
    return when (this) {
        is AsyncResult.Success -> this
        else -> other
    }
}

/**
 * Returns `this` if the result is [AsyncResult.Success]. Returns `AsyncResult.Success(value)` otherwise.
 */
fun <T> AsyncResult<T>.or(value: T): AsyncResult<T> {
    return when (this) {
        is AsyncResult.Success -> this
        else -> AsyncResult.success(value)
    }
}

/**
 * Returns the result of applying `transform` to the values of the results.
 *
 * Result types are as follows:
 * * If both `this` and `other` are of type [AsyncResult.Success] then returns [AsyncResult.Success].
 * * If either `this` or `other` are of type [AsyncResult.Loading] then returns [AsyncResult.Loading].
 * * If either `this` or `other` are of type [AsyncResult.Failure] then returns [AsyncResult.Failure].
 ]*/
fun <S, T, U> AsyncResult<S>.zipWith(other: AsyncResult<T>, transform: (S, T) -> U): AsyncResult<U> {
    if (this is AsyncResult.Success && other is AsyncResult.Success) {
        return AsyncResult.Success(transform(this.value, other.value))
    }

    val cachedValue = this.getOrNull()?.let { thisValue ->
        other.getOrNull()?.let { otherValue -> transform(thisValue, otherValue) }
    }

    return if (this is AsyncResult.Failure) {
        AsyncResult.Failure(this.error, cachedValue)
    } else if (other is AsyncResult.Failure) {
        AsyncResult.Failure(other.error, cachedValue)
    } else {
        AsyncResult.Loading(cachedValue)
    }
}

/**
 * Returns a result of the same type as `this`, transforming the value.
 */
fun <S, T> AsyncResult<S>.map(transform: (S) -> T): AsyncResult<T> {
    return when (this) {
        is AsyncResult.Success -> AsyncResult.Success(transform(this.value))
        is AsyncResult.Loading -> AsyncResult.Loading(this.cachedValue?.let(transform))
        is AsyncResult.Failure -> AsyncResult.Failure(this.error, this.cachedValue?.let(transform))
    }
}

/**
 * Returns the result of `onSuccess` if the result is [AsyncResult.Success], the result of `onLoading` if the result is
 * [AsyncResult.Loading], and the result of `onFailure` if the result is [AsyncResult.Failure].
 */
fun <S, T> AsyncResult<T>.bind(
        onSuccess: (AsyncResult.Success<T>) -> S,
        onLoading: (AsyncResult.Loading<T>) -> S,
        onFailure: (AsyncResult.Failure<T>) -> S
): S {
    return when (this) {
        is AsyncResult.Success -> onSuccess(this)
        is AsyncResult.Loading -> onLoading(this)
        is AsyncResult.Failure -> onFailure(this)
    }
}

/**
 * Returns the result of `onSuccess` if the result is [AsyncResult.Success]. Otherwise returns the result unchanged.
 */
fun <T> AsyncResult<T>.onSuccess(
        onSuccess: (AsyncResult.Success<T>) -> AsyncResult<T>
) = bind(onSuccess, { it }, { it })

/**
 * Returns the result of `onLoading` if the result is [AsyncResult.Loading]. Otherwise returns the result unchanged.
 */
fun <T> AsyncResult<T>.onLoading(
        onLoading: (AsyncResult.Loading<T>) -> AsyncResult<T>
) = bind({ it }, onLoading, { it })

/**
 * Returns the result of `onFailure` if the result is [AsyncResult.Failure]. Otherwise returns the result unchanged.
 */
fun <T> AsyncResult<T>.onFailure(
        onFailure: (AsyncResult.Failure<T>) -> AsyncResult<T>
) = bind({ it }, { it }, onFailure)

/**
 * Performs `action` if the result is [AsyncResult.Success]. Returns the original result unchanged.
 */
fun <T> AsyncResult<T>.doOnSuccess(
        action: (AsyncResult.Success<T>) -> Unit): AsyncResult<T>
{
    bind(action, {}, {})
    return this
}

/**
 * Performs `action` if the result is [AsyncResult.Loading]. Returns the original result unchanged.
 */
fun <T> AsyncResult<T>.doOnLoading(
        action: (AsyncResult.Loading<T>) -> Unit): AsyncResult<T>
{
    bind({}, action, {})
    return this
}

/**
 * Performs `action` if the result is [AsyncResult.Failure]. Returns the original result unchanged.
 */
fun <T> AsyncResult<T>.doOnFailure(
        action: (AsyncResult.Failure<T>) -> Unit
): AsyncResult<T> {
    bind({}, {}, action)
    return this
}

/**
 * Conditionally transforms [AsyncResult.Failure] results based on the value of [AsyncResult.Failure.error].
 *
 * For example, to transform a network failure:
 *
 *     result.onError(IOException::class) {
 *         map { NoConnection }
 *     }
 *
 * You can also filter conditionally:
 *
 *     result.onError(HttpException::class) {
 *         map { AuthFailure } whenever { it.code() == 401 }
 *     }
 *
 * @param klass the error class to match on.
 * @param handler the error handler to apply.
 */
fun <T, E: Throwable> AsyncResult<T>.onError(
        klass: KClass<E>,
        handler: ErrorMapHandler<T, E>.() -> Unit
) = ErrorMapHandler<T, E>(klass).apply(handler).handle(this)

/**
 * Conditionally invokes action on [AsyncResult.Failure] results based on the value of [AsyncResult.Failure.error].
 *
 * For example, to perform an action on a network failure:
 *
 *     result.doOnError(IOException::class) {
 *         action { showRetrySnackbar() }
 *     }
 *
 * You can also filter conditionally:
 *
 *     result.onError(HttpException::class) {
 *         action { showLoginPrompt() } whenever { it.code() == 401 }
 *     }
 *
 * @param klass the error class to match on.
 * @param handler the error handler to apply.
 */
<<<<<<< HEAD
class ErrorHandler<T, E: Throwable>(val klass: KClass<E>) {
    var filter: (E) -> Boolean = { true }

    infix fun whenever(filter: (E) -> Boolean) = apply {
        this.filter = filter
    }

    lateinit var transform: ((AsyncResult.Failure<T>) -> T)

    infix fun map(transform: (AsyncResult.Failure<T>) -> T) = apply {
        this.transform = transform
    }

    internal fun handle(result: AsyncResult<T>): AsyncResult<T> {
        when (result) {
            is AsyncResult.Failure -> {
                if (klass.isInstance(result.error) && filter(result.error as E)) {
                    return AsyncResult.success(transform(result))
                } else {
                    return result
                }
            }
            else -> return result
        }
    }
}
=======
fun <T, E: Throwable> AsyncResult<T>.doOnError(
        klass: KClass<E>,
        handler: ErrorActionHandler<T, E>.() -> Unit
) = ErrorActionHandler<T, E>(klass).apply(handler).handle(this)
>>>>>>> 84c28935
<|MERGE_RESOLUTION|>--- conflicted
+++ resolved
@@ -268,36 +268,7 @@
  * @param klass the error class to match on.
  * @param handler the error handler to apply.
  */
-<<<<<<< HEAD
-class ErrorHandler<T, E: Throwable>(val klass: KClass<E>) {
-    var filter: (E) -> Boolean = { true }
-
-    infix fun whenever(filter: (E) -> Boolean) = apply {
-        this.filter = filter
-    }
-
-    lateinit var transform: ((AsyncResult.Failure<T>) -> T)
-
-    infix fun map(transform: (AsyncResult.Failure<T>) -> T) = apply {
-        this.transform = transform
-    }
-
-    internal fun handle(result: AsyncResult<T>): AsyncResult<T> {
-        when (result) {
-            is AsyncResult.Failure -> {
-                if (klass.isInstance(result.error) && filter(result.error as E)) {
-                    return AsyncResult.success(transform(result))
-                } else {
-                    return result
-                }
-            }
-            else -> return result
-        }
-    }
-}
-=======
 fun <T, E: Throwable> AsyncResult<T>.doOnError(
         klass: KClass<E>,
         handler: ErrorActionHandler<T, E>.() -> Unit
-) = ErrorActionHandler<T, E>(klass).apply(handler).handle(this)
->>>>>>> 84c28935
+) = ErrorActionHandler<T, E>(klass).apply(handler).handle(this)